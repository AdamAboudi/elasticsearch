--- conflicted
+++ resolved
@@ -80,12 +80,8 @@
 
     @Override
     void load(MethodWriter writer) {
-<<<<<<< HEAD
-        writer.writeDebugInfo(offset);
+        writer.writeDebugInfo(location);
 
-=======
-        writer.writeDebugInfo(location);
->>>>>>> d8056c82
         for (AExpression argument : arguments) {
             argument.write(writer);
         }
